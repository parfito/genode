--- conflicted
+++ resolved
@@ -506,13 +506,8 @@
 		};
 
 		int _num_sub_nodes { 0 }; /* number of immediate sub nodes */
-<<<<<<< HEAD
-		
-		const char * _addr;       /* first character of XML data */
-=======
 
 		char const * _addr;       /* first character of XML data */
->>>>>>> b931b67c
 		size_t       _max_len;    /* length of XML data in characters */
 		Tag          _start_tag;
 		Tag          _end_tag;
@@ -572,17 +567,10 @@
 				}
 
 				/* reaching the same depth as the start tag */
-<<<<<<< HEAD
-				const char *start_name = _start_tag.name().start();
-				size_t      start_len  = _start_tag.name().len();
-				const char *curr_name  =   curr_tag.name().start();
-				size_t      curr_len   =   curr_tag.name().len();
-=======
 				char const *start_name = start_tag.name().start();
 				size_t      start_len  = start_tag.name().len();
 				char const *curr_name  =  curr_tag.name().start();
 				size_t      curr_len   =  curr_tag.name().len();
->>>>>>> b931b67c
 
 				/* on mismatch of start tag and end tag, return invalid tag */
 				if (start_len != curr_len
@@ -652,13 +640,8 @@
 		 *
 		 * \throw Invalid_syntax
 		 */
-<<<<<<< HEAD
-		Xml_node(const char *addr, size_t max_len = ~0UL) 
-                :
-=======
 		Xml_node(char const *addr, size_t max_len = ~0UL)
 		:
->>>>>>> b931b67c
 			_addr(addr),
 			_max_len(max_len),
 			_start_tag(skip_non_tag_characters(Token(addr, max_len))),
