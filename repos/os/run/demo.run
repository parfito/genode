--- conflicted
+++ resolved
@@ -36,52 +36,6 @@
 	</default-route>
 	<default caps="100"/>
 
-<<<<<<< HEAD
-if [have_spec framebuffer] {
-    append config "
-	<start name=\"$fb_name\" caps=\"130\">"
-    append config {
-		<provides><service name="Framebuffer"/></provides>}
-}
-append_if [expr [have_spec framebuffer] && [have_spec x86]] config {
-		<resource name="RAM" quantum="32M"/>
-		<config width="1024" height="768"/>
-	</start>}
-append_if [expr [have_spec framebuffer] && ![have_spec x86]] config {
-		<resource name="RAM" quantum="5M"/>
-		<config/>
-	</start>}
-
-append_if [have_spec gpio] config "
-	<start name=\"[gpio_drv]\" caps=\"140\">
-		<resource name=\"RAM\" quantum=\"4M\"/>
-		<provides><service name=\"Gpio\"/></provides>
-		<config/>
-	</start>"
-
-append_if [have_spec imx53] config {
-	<start name="input_drv">
-		<resource name="RAM" quantum="1M"/>
-		<provides><service name="Input"/></provides>
-		<config/>
-	</start> }
-
-append_if [have_spec ps2] config {
-	<start name="ps2_drv">
-		<resource name="RAM" quantum="1096K"/>
-		<provides><service name="Input"/></provides>
-	</start>}
-
-append_if [need_usb_hid] config {
-	<start name="usb_drv" caps="120">
-		<resource name="RAM" quantum="12M"/>
-		<provides><service name="Input"/></provides>
-		<config ehci="yes" uhci="yes" xhci="no"> <hid/> </config>
-	</start> }
-
-append config {
-=======
->>>>>>> b931b67c
 	<start name="timer">
 		<resource name="RAM" quantum="1M"/>
 		<provides><service name="Timer"/></provides>
@@ -259,37 +213,7 @@
 </config>}
 close $launchpad_config_fd
 
-<<<<<<< HEAD
-
-#
-# Boot modules
-#
-
-# generic modules
-set boot_modules {
-	core ld.lib.so init
-	timer
-	nitpicker pointer status_bar report_rom rom_filter global_keys_handler
-	nit_focus
-	liquid_fb launchpad scout testnit nitlog
-	launchpad.config
-}
-
-# platform-specific modules
-lappend_if [have_spec linux]       boot_modules fb_sdl
-lappend_if [have_spec ps2]         boot_modules ps2_drv
-lappend_if [have_spec framebuffer] boot_modules $fb_name
-lappend_if [need_usb_hid]          boot_modules usb_drv
-lappend_if [have_spec gpio]        boot_modules [gpio_drv]
-lappend_if [have_spec imx53]       boot_modules input_drv
-
-append_platform_drv_boot_modules
-
-build_boot_image $boot_modules
-
-=======
 build_boot_image { status_bar testnit launchpad.config }
->>>>>>> b931b67c
 
 if {[get_cmd_switch --autopilot]} {
 	run_genode_until {\[init -> scout\] png is.*\n} 40
